--- conflicted
+++ resolved
@@ -105,7 +105,6 @@
         _;
     }
 
-<<<<<<< HEAD
     /// @notice Pass when onlyMessenger.
     modifier onlyMessenger(){
         require(msg.sender == l1Messenger,"messenger contract unauthenticated");
@@ -115,13 +114,6 @@
     /// @notice Constructs the OptimismPortal contract.
     /// @param _l2Oracle Address of the L2OutputOracle contract.
     /// @param _guardian Address that can pause deposits and withdrawals.
-=======
-    /// @custom:semver 1.7.2
-    /// @notice Constructs the OptimismPortal contract.
-    /// @param _l2Oracle Address of the L2OutputOracle contract.
-    /// @param _guardian Address that can pause withdrawals.
-    /// @param _paused Sets the contract's pausability state.
->>>>>>> 6c19d7f1
     /// @param _config Address of the SystemConfig contract.
     constructor(
         L2OutputOracle _l2Oracle,
